--- conflicted
+++ resolved
@@ -2405,29 +2405,17 @@
 
 # Generate a checkpoint after Linux boots.
 # The boot takes a while, be patient young Padawan.
-<<<<<<< HEAD
-printf 'm5 exit' >data/readfile
-=======
-printf 'm5 exit' >readfile.gitignore
->>>>>>> 7d910237
+printf 'm5 exit' > data/readfile
 ./run -a "$arch" -g -E 'm5 checkpoint;m5 readfile > a.sh;sh a.sh'
 
 # Restore the checkpoint, and run the benchmark with parameter 1.000.
 # We skip the boot completely, saving time!
-<<<<<<< HEAD
-printf 'm5 resetstats;dhrystone 1000;m5 exit' >data/readfile
-=======
-printf 'm5 resetstats;dhrystone 1000;m5 exit' >readfile.gitignore
->>>>>>> 7d910237
+printf 'm5 resetstats;dhrystone 1000;m5 exit' > data/readfile
 ./run -a "$arch" -g -- -r 1
 ./gem5-stat -a "$arch"
 
 # Now with another parameter 10.000.
-<<<<<<< HEAD
-printf 'm5 resetstats;dhrystone 10000;m5 exit' >data/readfile
-=======
-printf 'm5 resetstats;dhrystone 10000;m5 exit' >readfile.gitignore
->>>>>>> 7d910237
+printf 'm5 resetstats;dhrystone 10000;m5 exit' > data/readfile
 ./run -a "$arch" -g -- -r 1
 ./gem5-stat -a "$arch"
 ....
@@ -3084,11 +3072,11 @@
 There is however one loophole: <<m5-readfile>>, which reads whatever is present on the host, so we can do it like:
 
 ....
-printf 'echo "setup run";m5 exit' >data/readfile
+printf 'echo "setup run";m5 exit' > data/readfile
 ./run -a aarch64 -g -E 'm5 checkpoint;m5 readfile > a.sh;sh a.sh'
-printf 'echo "first benchmark";m5 exit' >data/readfile
+printf 'echo "first benchmark";m5 exit' > data/readfile
 ./run -a aarch64 -g -- -r 1
-printf 'echo "second benchmark";m5 exit' >data/readfile
+printf 'echo "second benchmark";m5 exit' > data/readfile
 ./run -a aarch64 -g -- -r 1
 ....
 
