--- conflicted
+++ resolved
@@ -873,17 +873,13 @@
 ....
 pkill qemu
 ....
-<<<<<<< HEAD
-* GDB step debugging of kernel modules broke at some point. This happens at 6420c31986e064c81561da8f2be0bd33483af598, 6b0f89a8b43e8d33d3a3a436ed827f962da3008a and 5ad68edd000685c016c45e344470f2c1867b8e39.
-=======
+* GDB step debugging of kernel modules broke at some point. This was noticed at 6420c31986e064c81561da8f2be0bd33483af598 and a likely candidate was the recent move to kernel v4.15, but this has to be bisected.
 +
 On GEM5, it is possible to use the `m5` instrumentation from guest as a good workaround:
 +
 ....
 m5 exit
 ....
-* GDB step debugging of kernel modules broke at some point. This was noticed at 6420c31986e064c81561da8f2be0bd33483af598 and a likely candidate was the recent move to kernel v4.15, but this has to be bisected.
->>>>>>> 52d07614
 +
 Just afte GDB connects, we get the following message from the kernel GDB Python scripts:
 ....
