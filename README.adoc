--- conflicted
+++ resolved
@@ -1476,19 +1476,11 @@
 
 Our setup does not allow for snapshotting while using <<initrd>>.
 
-<<<<<<< HEAD
-== GEM5
-=======
-=== gem5
->>>>>>> 0b1eaf31
+== gem5
 
 gem5 is a system simulator, much like QEMU: http://gem5.org/
 
-<<<<<<< HEAD
-=== GEM5 vs QEMU
-=======
-==== gem5 vs QEMU
->>>>>>> 0b1eaf31
+=== gem5 vs QEMU
 
 * advantages of gem5:
 ** simulates a generic more realistic pipelined and optionally out of order CPU cycle by cycle, including a realistic DRAM memory access model with latencies, caches and page table manipulations. This allows us to:
@@ -1521,11 +1513,7 @@
 +
 On the other hand, the chip makers tend to upstream less, and the project becomes more crappy in average :-)
 
-<<<<<<< HEAD
-==== GEM5 vs QEMU performance
-=======
-===== gem5 vs QEMU performance
->>>>>>> 0b1eaf31
+==== gem5 vs QEMU performance
 
 We have benchmarked a Linux kernel boot at commit da79d6c6cde0fbe5473ce868c9be4771160a003b with the commands:
 
@@ -1559,13 +1547,9 @@
 * 512GB SSD PCIe TLC OPAL2
 * Ubuntu 17.10
 
-<<<<<<< HEAD
-=== GEM5 ARM
-=======
-==== gem5 ARM
+=== gem5 ARM
 
 For the most part, just add the `-g` option to the QEMU commands:
->>>>>>> 0b1eaf31
 
 ....
 ./configure && ./build -a arm -g
@@ -1578,11 +1562,7 @@
 ./gem5-shell
 ....
 
-<<<<<<< HEAD
-==== GEM5 run benchmark
-=======
-===== gem5 run benchmark
->>>>>>> 0b1eaf31
+==== gem5 run benchmark
 
 OK, this is why we used gem5 in the first place, performance measurements!
 
@@ -1681,11 +1661,7 @@
 * http://parsec.cs.princeton.edu/ Mentioned on docs: http://gem5.org/PARSEC_benchmarks
 * http://www.m5sim.org/Splash_benchmarks
 
-<<<<<<< HEAD
-===== GEM5 change system parameters
-=======
-====== gem5 change system parameters
->>>>>>> 0b1eaf31
+===== gem5 change system parameters
 
 Besides optimizing a program for a given CPU setup, chip developers can also do the inverse, and optimize the chip for a given benchmark!
 
@@ -1822,11 +1798,7 @@
 ls /sys/devices/system/cpu/cpu0/cpufreq
 ....
 
-<<<<<<< HEAD
-==== GEM5 kernel command line parameters
-=======
-===== gem5 kernel command line parameters
->>>>>>> 0b1eaf31
+==== gem5 kernel command line parameters
 
 Analogous <<kernel-command-line-parameters,to QEMU>>:
 
@@ -1851,11 +1823,7 @@
 ....
 
 [[gem5-gdb]]
-<<<<<<< HEAD
-==== GEM5 GDB step debugging
-=======
-===== gem5 GDB step debugging
->>>>>>> 0b1eaf31
+==== gem5 GDB step debugging
 
 Analogous <<gdb,to QEMU>>, on the first shell:
 
@@ -1885,11 +1853,7 @@
 
 TODO: how to stop at `start_kernel`? gem5 listens for GDB by default, and therefore does not wait for a GDB connection to start like QEMU does. So when GDB connects we might have already passed `start_kernel`. Maybe `--debug-break=0` can be used?
 
-<<<<<<< HEAD
-==== GEM5 checkpoint
-=======
-===== gem5 checkpoint
->>>>>>> 0b1eaf31
+==== gem5 checkpoint
 
 Analogous to QEMU's <<snapshot>>, but better since it can be started from inside the guest, so we can easily checkpoint after a specific guest event, e.g. just before `init` is done.
 
@@ -1951,11 +1915,7 @@
 
 since boot has already happened, and the parameters are already in the RAM of the snapshot.
 
-<<<<<<< HEAD
-===== GEM5 restore checkpoint with a different CPU
-=======
-====== gem5 restore checkpoint with a different CPU
->>>>>>> 0b1eaf31
+===== gem5 restore checkpoint with a different CPU
 
 gem5 can switch to a different CPU model when restoring a checkpoint.
 
@@ -1979,11 +1939,7 @@
 ./run -a arm -g -- --caches -r 1 --restore-with-cpu=HPI
 ....
 
-<<<<<<< HEAD
-==== Pass extra options to GEM5
-=======
-===== Pass extra options to gem5
->>>>>>> 0b1eaf31
+==== Pass extra options to gem5
 
 Pass options to the `fs.py` script:
 
@@ -2006,11 +1962,7 @@
 ./run -G '-h' -g
 ....
 
-<<<<<<< HEAD
-==== Run multiple GEM5 instances at once
-=======
-===== Run multiple gem5 instances at once
->>>>>>> 0b1eaf31
+==== Run multiple gem5 instances at once
 
 gem5 just assigns new ports if some ports are occupied, so we can do:
 
@@ -2029,11 +1981,7 @@
 
 TODO Now we just need to network them up to have some more fun!
 
-<<<<<<< HEAD
-==== QEMU and GEM5 with the same kernel configuration
-=======
-===== QEMU and gem5 with the same kernel configuration
->>>>>>> 0b1eaf31
+==== QEMU and gem5 with the same kernel configuration
 
 We would like to be able to run both gem5 and QEMU with the same kernel build to avoid duplication, but TODO we haven't been able to get that working yet.
 
@@ -2041,11 +1989,7 @@
 
 As a result, we currently have to create two full `buildroot/output*` directories, which means two full GCC builds.
 
-<<<<<<< HEAD
-===== QEMU with GEM5 kernel configuration
-=======
-====== QEMU with gem5 kernel configuration
->>>>>>> 0b1eaf31
+===== QEMU with gem5 kernel configuration
 
 To test this, hack up `run` to use the `buildroot/output.arm-gem5~` directory, and then run:
 
@@ -2065,11 +2009,7 @@
 Guest has not initialized the display (yet).
 ....
 
-<<<<<<< HEAD
-===== GEM5 with QEMU kernel configuration
-=======
-====== gem5 with QEMU kernel configuration
->>>>>>> 0b1eaf31
+===== gem5 with QEMU kernel configuration
 
 Test it out with:
 
@@ -2098,31 +2038,19 @@
 
 I have also tried to copy the exact same kernel command line options used by QEMU, but nothing changed.
 
-<<<<<<< HEAD
-==== GEM5 limitations
-=======
-===== gem5 limitations
->>>>>>> 0b1eaf31
+==== gem5 limitations
 
 * networking not working. We currently just disable it from `inittab` by default to prevent waiting at startup
 * `gdbserver`: https://stackoverflow.com/questions/48941494/how-to-do-port-forwarding-from-guest-to-host-in-gem5
 
-<<<<<<< HEAD
-=== GEM5 aarch64
-=======
-==== gem5 aarch64
->>>>>>> 0b1eaf31
+=== gem5 aarch64
 
 ....
 ./configure && ./build -a aarch64 -g
 ./run -a aarch64 -g
 ....
 
-<<<<<<< HEAD
-=== GEM5 x86
-=======
-==== gem5 x86
->>>>>>> 0b1eaf31
+=== gem5 x86
 
 ....
 ./configure && ./build -a x86_64 -g
